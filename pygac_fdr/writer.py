--- conflicted
+++ resolved
@@ -462,8 +462,7 @@
         attributes.
         """
         for ds_name in scene.keys():
-<<<<<<< HEAD
-            if scene[ds_name].dims == ('y', 'x'):
+            if scene[ds_name].dims == ("y", "x"):
                 for coord_name in ("latitude", "longitude"):
                     scene[ds_name].coords[coord_name] = (("y", "x"), scene[coord_name])
                     scene[ds_name].coords[coord_name].attrs = dict(
@@ -471,11 +470,6 @@
                         for key, val in scene[coord_name].attrs.copy().items()
                         if not key.startswith("_satpy")
                     )
-=======
-            if scene[ds_name].dims == ("y", "x"):
-                scene[ds_name].coords["longitude"] = (("y", "x"), scene["longitude"])
-                scene[ds_name].coords["latitude"] = (("y", "x"), scene["latitude"])
->>>>>>> 52dba916
 
     def _fix_global_attrs(self, filename, global_attrs):
         LOG.info("Fixing global attributes")
